[package]
name = "tivilsta"
<<<<<<< HEAD
version = "0.4.0"
=======
version = "0.5.0"
>>>>>>> 1dfa87e7
description = "A different whitelisting mechanism for blocklist maintainers."

categories = ["command-line-utilities", "parser-implementations"]
keywords = ["whitelist", "whitelisting", "tool", "blocklist", "tivilsta"]

license = "Apache-2.0"
readme = "README.md"
authors = ["Nissar Chababy <contact@funilrys.com>"]
repository = "https://github.com/funilrys/tivilsta"

edition = "2021"

[badges]
maintenance = { status = "actively-developed"}

[lib]

[dependencies]
reqwest = { version = "0.11", features = ["blocking", "json"] }
clap = { version = "3", features = ["derive"] }
serde_json = "1"
tempfile = "3"
fancy-regex = "0.10"
rand = "0.8"
urlparse = "0.7"<|MERGE_RESOLUTION|>--- conflicted
+++ resolved
@@ -1,10 +1,6 @@
 [package]
 name = "tivilsta"
-<<<<<<< HEAD
-version = "0.4.0"
-=======
 version = "0.5.0"
->>>>>>> 1dfa87e7
 description = "A different whitelisting mechanism for blocklist maintainers."
 
 categories = ["command-line-utilities", "parser-implementations"]
