[package]
name = "tivilsta"
version = "0.5.0"
description = "A different whitelisting mechanism for blocklist maintainers."

categories = ["command-line-utilities", "parser-implementations"]
keywords = ["whitelist", "whitelisting", "tool", "blocklist", "tivilsta"]

license = "Apache-2.0"
readme = "README.md"
authors = ["Nissar Chababy <contact@funilrys.com>"]
repository = "https://github.com/funilrys/tivilsta"

edition = "2021"

[badges]
maintenance = { status = "actively-developed"}

[lib]

[dependencies]
reqwest = { version = "0.11", features = ["blocking", "json"] }
clap = { version = "3", features = ["derive"] }
serde_json = "1"
tempfile = "3"
<<<<<<< HEAD
fancy-regex = "0.10"
rand = "0.8"
=======
fancy-regex = "0"
rand = "0"
urlparse = "0.7"
>>>>>>> ea883f5b
<|MERGE_RESOLUTION|>--- conflicted
+++ resolved
@@ -23,11 +23,6 @@
 clap = { version = "3", features = ["derive"] }
 serde_json = "1"
 tempfile = "3"
-<<<<<<< HEAD
 fancy-regex = "0.10"
 rand = "0.8"
-=======
-fancy-regex = "0"
-rand = "0"
-urlparse = "0.7"
->>>>>>> ea883f5b
+urlparse = "0.7"